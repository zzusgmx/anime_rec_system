from django.db import models
<<<<<<< HEAD
from django.utils.text import slugify
import uuid


class TimeStampedModel(models.Model):
    """
    抽象基类：提供创建时间和更新时间追踪
    允许所有子模型继承时间戳功能但不创建实际表
    """
    created_at = models.DateTimeField(auto_now_add=True, db_index=True)
    updated_at = models.DateTimeField(auto_now=True)

    class Meta:
        abstract = True


class AnimeType(TimeStampedModel):
    """
    动漫类型模型
    例如：少年、少女、热血、悬疑等类型
    """
    name = models.CharField(max_length=50, unique=True, verbose_name="类型名称")
    description = models.TextField(null=True, blank=True, verbose_name="类型描述")
    slug = models.SlugField(max_length=60, unique=True, blank=True, verbose_name="URL别名")

    class Meta:
        verbose_name = "动漫类型"
        verbose_name_plural = "动漫类型列表"
        ordering = ['name']  # 默认按名称排序

    def save(self, *args, **kwargs):
        # 自动生成slug用于URL友好化
        if not self.slug:
            self.slug = slugify(self.name)
        super().save(*args, **kwargs)

    def __str__(self):
        return self.name


class Anime(TimeStampedModel):
    """
    动漫核心模型：存储动漫的基本信息
    """
    # 基础信息
    title = models.CharField(max_length=100, verbose_name="标题")
    original_title = models.CharField(max_length=100, null=True, blank=True, verbose_name="原始标题")
    slug = models.SlugField(max_length=120, unique=True, blank=True, verbose_name="URL别名")
    # 使用UUID作为备用ID，避免ID暴露和顺序推测
    uuid = models.UUIDField(default=uuid.uuid4, editable=False, unique=True)

    # 内容信息
    description = models.TextField(verbose_name="描述")
    cover = models.ImageField(upload_to='anime_covers/%Y/%m/', verbose_name="封面图")
    release_date = models.DateField(verbose_name="发布日期")
    episodes = models.PositiveSmallIntegerField(default=1, verbose_name="集数")
    duration = models.PositiveSmallIntegerField(null=True, blank=True, verbose_name="每集时长(分钟)")

    # 关联信息
    type = models.ForeignKey(
        AnimeType,
        on_delete=models.CASCADE,
        related_name='animes',
        verbose_name="类型"
    )

    # 统计数据字段 - 经常查询和排序的字段应该有索引
    popularity = models.FloatField(default=0, db_index=True, verbose_name="热门指数")
    rating_avg = models.FloatField(default=0, db_index=True, verbose_name="平均评分")
    rating_count = models.PositiveIntegerField(default=0, verbose_name="评分数量")
    view_count = models.PositiveIntegerField(default=0, verbose_name="浏览次数")
    favorite_count = models.PositiveIntegerField(default=0, verbose_name="收藏次数")

    # 内容标识
    is_featured = models.BooleanField(default=False, verbose_name="是否推荐")
    is_completed = models.BooleanField(default=True, verbose_name="是否完结")

    class Meta:
        verbose_name = "动漫"
        verbose_name_plural = "动漫列表"
        # 复合索引：同时使用类型和热门度排序的查询
        indexes = [
            models.Index(fields=['type', '-popularity'], name='anime_type_pop_idx'),
            models.Index(fields=['type', '-rating_avg'], name='anime_type_rating_idx'),
            models.Index(fields=['-release_date'], name='anime_release_idx'),
        ]
        ordering = ['-popularity', '-release_date']

    def save(self, *args, **kwargs):
        # 自动生成URL友好的slug
        if not self.slug:
            self.slug = slugify(f"{self.title}-{str(self.uuid)[:8]}")
        super().save(*args, **kwargs)

    def __str__(self):
        return self.title

    def update_popularity(self):
        """
        计算动漫热门指数
        热门指数 = 平均评分*0.4 + 标准化评分数*0.3 + 标准化浏览数*0.2 + 标准化收藏数*0.1
        """
        # 这里仅占位，实际计算将在信号或后台任务中完成
        # 避免高频更新导致的性能问题
        pass
=======

# Create your models here.
>>>>>>> d1322bd2ac3da5307a056d58f203a84a82102da1<|MERGE_RESOLUTION|>--- conflicted
+++ resolved
@@ -1,5 +1,4 @@
 from django.db import models
-<<<<<<< HEAD
 from django.utils.text import slugify
 import uuid
 
@@ -105,7 +104,4 @@
         # 这里仅占位，实际计算将在信号或后台任务中完成
         # 避免高频更新导致的性能问题
         pass
-=======
 
-# Create your models here.
->>>>>>> d1322bd2ac3da5307a056d58f203a84a82102da1