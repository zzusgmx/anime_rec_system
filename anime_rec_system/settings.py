--- conflicted
+++ resolved
@@ -9,8 +9,8 @@
 # 安全密钥 - 生产环境需替换！
 SECRET_KEY = 'django-insecure-replace-this-with-your-secure-key-in-production'
 
-# 调试模式 - 生产环境设为False
-DEBUG = True
+# 调试模式 - 开发环境保持为True
+DEBUG = True  # 🔄 已修复：开发阶段应为True
 
 ALLOWED_HOSTS = ['127.0.0.1', 'localhost']
 
@@ -22,10 +22,10 @@
     'django.contrib.sessions',
     'django.contrib.messages',
     'django.contrib.staticfiles',
-    
+
     # 第三方应用
     'django_mysql',  # MySQL扩展功能
-    
+
     # 自定义应用
     'anime.apps.AnimeConfig',
     'users.apps.UsersConfig',
@@ -67,30 +67,21 @@
     'default': {
         'ENGINE': 'django.db.backends.mysql',
         'NAME': 'anime_rec',
-<<<<<<< HEAD
         'USER': 'root',
-=======
-        'USER': 'anime_user',
->>>>>>> d1322bd2ac3da5307a056d58f203a84a82102da1
         'PASSWORD': 'Qingbei700.',  # 生产环境使用环境变量
         'HOST': 'localhost',
         'PORT': '3306',
-        'OPTIONS': {
+        'OPTIONS': {  # 🔄 已修复：合并为单一OPTIONS字典
             # MySQL会话配置
             'charset': 'utf8mb4',
-            'init_command': "SET sql_mode='STRICT_TRANS_TABLES'",
-            # innodb_strict_mode防止数据截断
-            'init_command': "SET innodb_strict_mode=1",
+            # 🔄 已修复：合并多条init_command为单一命令
+            'init_command': "SET sql_mode='STRICT_TRANS_TABLES'; SET innodb_strict_mode=1;",
             # 连接超时设置
             'connect_timeout': 10,
         },
         # 连接池配置 - 性能优化
         'CONN_MAX_AGE': 600,  # 连接保持600秒
         'CONN_HEALTH_CHECKS': True,  # 启用连接健康检查
-        'OPTIONS': {
-            # 使用持久连接
-            'charset': 'utf8mb4',
-        },
     }
 }
 
@@ -157,11 +148,10 @@
 # EMAIL_PORT = 587
 # EMAIL_USE_TLS = True
 # EMAIL_HOST_USER = 'your_email@example.com'
-<<<<<<< HEAD
 # EMAIL_HOST_PASSWORD = 'your_password'
 
 # 添加SQL日志和性能监控
-
+# 🔄 已修复：正确缩进LOGGING配置
 if DEBUG:
     LOGGING = {
         'version': 1,
@@ -178,7 +168,4 @@
                 'level': 'DEBUG',
             },
         },
-    }
-=======
-# EMAIL_HOST_PASSWORD = 'your_password'
->>>>>>> d1322bd2ac3da5307a056d58f203a84a82102da1+    }