# recommendation/views.py
from django.views.decorators.http import require_GET, require_POST, require_http_methods
from django.contrib import messages
from rest_framework.views import APIView
from rest_framework.response import Response
from rest_framework.permissions import IsAuthenticated
from rest_framework import status
import os
from django.shortcuts import render, get_object_or_404, redirect
from django.http import JsonResponse
from django.contrib.auth.decorators import login_required
from django.views.decorators.http import require_POST, require_http_methods
import json
import logging
import traceback
from anime.models import Anime
from .models import RecommendationCache, UserRating, UserComment, UserLike, UserFavorite
from users.models import UserBrowsing
from django.utils import timezone
from datetime import timedelta
from .engine.recommendation_engine import recommendation_engine
from django.core.paginator import Paginator, PageNotAnInteger, EmptyPage
# 配置日志记录器
logger = logging.getLogger('django')

# ========================= 页面视图函数 =========================
@login_required
@require_POST
def toggle_anime_like(request, anime_id):
    """
    动漫点赞切换API
    处理用户对动漫的点赞/取消点赞操作
    """
    try:
        anime = get_object_or_404(Anime, id=anime_id)
        from recommendation.models import AnimeLike
        # 检查是否已点赞
        like, created = AnimeLike.objects.get_or_create(
            user=request.user,
            anime=anime
        )

        if not created:
            # 已点赞，取消点赞
            like.delete()
            action = 'removed'
            message = '已取消点赞'
        else:
            # 新增点赞
            action = 'added'
            message = '点赞成功'
        from recommendation.models import AnimeLike
        # 获取最新点赞数
        like_count = AnimeLike.objects.filter(anime=anime).count()

        return JsonResponse({
            'success': True,
            'action': action,
            'message': message,
            'like_count': like_count
        })
    except Exception as e:
        logger.error(f"动漫点赞操作失败: {str(e)}\n{traceback.format_exc()}")
        return JsonResponse({
            'success': False,
            'error': '操作失败，请稍后再试'
        }, status=500)
@login_required
@require_POST
def toggle_like_comment(request, comment_id):
    """
    评论点赞切换API
    处理用户对评论的点赞/取消点赞操作
    """
    try:
        comment = get_object_or_404(UserComment, id=comment_id)

        # 检查用户是否已点赞
        like, created = UserLike.objects.get_or_create(
            user=request.user,
            comment=comment
        )

        if not created:
            # 已点赞，取消点赞
            like.delete()

            # 减少评论点赞计数
            if comment.like_count > 0:
                comment.like_count -= 1
                comment.save(update_fields=['like_count'])

            return JsonResponse({
                'success': True,
                'action': 'removed',
                'like_count': comment.like_count,
                'message': '已取消点赞'
            })
        else:
            # 新增点赞
            comment.like_count += 1
            comment.save(update_fields=['like_count'])

            return JsonResponse({
                'success': True,
                'action': 'added',
                'like_count': comment.like_count,
                'message': '点赞成功'
            })
    except Exception as e:
        logger.error(f"评论点赞操作失败: {str(e)}\n{traceback.format_exc()}")
        return JsonResponse({
            'success': False,
            'error': '操作失败，请稍后再试'
        }, status=500)
@login_required
@require_GET
def get_recommendations(request):
    """获取当前用户的个性化推荐动漫"""
    # 在查询缓存之前净化过期数据
    try:
        RecommendationCache.objects.filter(expires_at__lt=timezone.now()).delete()
    except Exception as e:
        logger.warning(f"清理缓存失败: {str(e)}")

    # 获取请求参数
    strategy = request.GET.get('strategy', 'hybrid')
    page = int(request.GET.get('page', 1))
    limit = int(request.GET.get('limit', 12))

    # 验证参数
    valid_strategies = ['hybrid', 'cf', 'content', 'popular', 'ml']
    if strategy not in valid_strategies:
        strategy = 'hybrid'  # 默认回退到混合策略

    if limit > 50:
        limit = 50  # 限制最大结果数

    # 获取用户推荐
    user_id = request.user.id
    try:
        # 简化的错误处理流程
        try:
            # 尝试获取推荐
            recommendations = recommendation_engine.get_recommendations_for_user(
                user_id, limit=limit * 2, strategy=strategy
            )

            # 如果推荐为空，回退到热门推荐
            if not recommendations:
                if strategy != 'popular':
                    messages.warning(request, f"使用{strategy}策略没有找到推荐，已切换到热门推荐")
                    return redirect(f"{request.path}?strategy=popular")
                else:
                    # 当热门推荐也失败时，获取任何动漫
                    messages.warning(request, "无法生成推荐，正在显示随机动漫")
                    animes = list(Anime.objects.all().order_by('?')[:limit])
                    context = {
                        'recommendations': animes,
                        'strategy': 'popular',
                        'strategies': get_strategy_list(),
                        'active_tab': 'recommendations'  # 添加active_tab
                    }
                    return render(request, 'recommendation/recommendations.html', context)

            # 获取推荐的动漫详情
            anime_ids = [rec[0] for rec in recommendations]
            recommended_animes = list(Anime.objects.filter(id__in=anime_ids))

            # 如果没有找到任何动漫，获取随机动漫
            if not recommended_animes:
                messages.warning(request, "找不到推荐的动漫，显示随机内容")
                recommended_animes = list(Anime.objects.all().order_by('?')[:limit])

            # 按推荐顺序排序
            id_to_anime = {anime.id: anime for anime in recommended_animes}
            sorted_animes = []
            for anime_id, score in recommendations:
                if anime_id in id_to_anime:
                    anime = id_to_anime[anime_id]
                    # 动态添加推荐置信度属性
                    anime.rec_score = round(score * 100)
                    sorted_animes.append(anime)

            # 如果排序后列表为空，使用原始列表
            if not sorted_animes:
                for anime in recommended_animes:
                    anime.rec_score = 50  # 默认置信度
                sorted_animes = recommended_animes

            # 分页处理
            paginator = Paginator(sorted_animes, limit)
            paged_animes = paginator.get_page(page)

            # 返回页面
            context = {
                'recommendations': paged_animes,
                'page_obj': paged_animes,
                'is_paginated': paginator.num_pages > 1,
                'strategy': strategy,
                'strategies': get_strategy_list(),
                'active_tab': 'recommendations'  # 添加active_tab
            }

            return render(request, 'recommendation/recommendations.html', context)

        except Exception as inner_e:
            # 内部异常处理：尝试显示随机动漫
            logger.error(f"推荐引擎异常: {str(inner_e)}")
            messages.error(request, "推荐引擎遇到问题，显示随机动漫")

            animes = list(Anime.objects.all().order_by('?')[:limit])
            if animes:
                for anime in animes:
                    anime.rec_score = 50  # 默认置信度

                context = {
                    'recommendations': animes,
                    'strategy': 'popular',
                    'strategies': get_strategy_list(),
                    'active_tab': 'recommendations'  # 添加active_tab
                }
                return render(request, 'recommendation/recommendations.html', context)
            else:
                # 如果没有任何动漫数据，显示错误页面
                raise Exception("数据库中没有动漫数据")

    except Exception as e:
        # 最外层异常处理：显示错误页面
        logger.error(f"致命错误: {str(e)}\n{traceback.format_exc()}")
        context = {
            'error_message': f'获取推荐时发生严重错误，请联系管理员。详情：{str(e)}',
            'active_tab': 'recommendations'  # 添加active_tab
        }
        return render(request, 'recommendation/recommendation_error.html', context)


@login_required
def browsing_history(request):
    """
    浏览历史页面
    显示用户的动漫浏览历史记录
    """
    try:
        # 获取用户的浏览历史记录，按最近浏览时间排序
        history_list = UserBrowsing.objects.filter(
            user=request.user
        ).select_related('anime').order_by('-last_browsed')

        # 分页处理
        paginator = Paginator(history_list, 10)  # 每页10条记录
        page = request.GET.get('page', 1)

        try:
            browsing_history = paginator.page(page)
        except:
            browsing_history = paginator.page(1)

        context = {
            'browsing_history': browsing_history,
            'is_paginated': paginator.num_pages > 1,
            'page_obj': browsing_history,
            'active_tab': 'history'  # 添加active_tab
        }

        return render(request, 'recommendation/browsing_history.html', context)
    except Exception as e:
        logger.error(f"浏览历史页面加载失败: {str(e)}\n{traceback.format_exc()}")
        messages.error(request, "加载浏览历史时出错，请稍后再试")
        return redirect('anime:anime_list')


@login_required
# 在views.py文件中
def user_favorites(request):
    """
    用户收藏页面
    显示用户收藏的动漫列表
    """
    try:
        # 获取用户的收藏列表
        favorites_list = UserFavorite.objects.filter(
            user=request.user
        ).select_related('anime').order_by('-timestamp')

        # 分页处理
        paginator = Paginator(favorites_list, 6)  # 这里设置的是12而不是6
        page = request.GET.get('page', 1)

        try:
            favorites = paginator.page(page)
        except:
            favorites = paginator.page(1)

        context = {
            'favorites': favorites,
            'is_paginated': paginator.num_pages > 1,
            'page_obj': favorites,
            'active_tab': 'favorites'
        }

        return render(request, 'recommendation/favorites.html', context)
    except Exception as e:
        logger.error(f"收藏页面加载失败: {str(e)}\n{traceback.format_exc()}")
        messages.error(request, "加载收藏列表时出错，请稍后再试")
        return redirect('anime:anime_list')


@login_required
def user_comments(request):
    """
    用户评论列表页面
    显示当前用户发表的所有评论
    """
    try:
        # 获取用户的所有评论，按时间倒序排列
        comments_list = UserComment.objects.filter(
            user=request.user
        ).select_related('anime').order_by('-timestamp')

        # 分页处理
        paginator = Paginator(comments_list, 10)  # 每页10条记录
        page = request.GET.get('page', 1)

        try:
            comments = paginator.page(page)
        except:
            comments = paginator.page(1)

        context = {
            'comments': comments,
            'is_paginated': paginator.num_pages > 1,
            'page_obj': comments,
            'active_tab': 'comments'  # 添加active_tab
        }

        return render(request, 'recommendation/user_comments.html', context)
    except Exception as e:
        logger.error(f"评论页面加载失败: {str(e)}\n{traceback.format_exc()}")
        messages.error(request, "加载评论列表时出错，请稍后再试")
        return redirect('anime:anime_list')
# recommendation/views.py 中修改以下视图函数

@login_required
def dashboard_likes_api(request):
    """
    仪表板点赞API
    返回用户的动漫点赞记录
    """
    try:
        user = request.user
        from recommendation.models import AnimeLike
        # 获取用户最近的动漫点赞记录
        likes = AnimeLike.objects.filter(user=user).select_related('anime').order_by('-timestamp')[:5]

        # 构建返回数据
        result = []
        for like in likes:
            result.append({
                'id': like.id,
                'animeId': like.anime.id,
                'animeSlug': like.anime.slug,
                'animeTitle': like.anime.title,
                'date': like.timestamp.strftime('%Y-%m-%d %H:%M'),
                'coverUrl': request.build_absolute_uri(like.anime.cover.url) if like.anime.cover else None
            })

        return JsonResponse({
            'success': True,
            'likes': result
        })
    except Exception as e:
        logger.error(f"获取点赞记录失败: {str(e)}\n{traceback.format_exc()}")
        return JsonResponse({
            'success': False,
            'error': f'获取点赞记录失败: {str(e)}'
        }, status=500)
@login_required
def user_likes(request):
    """
    用户点赞记录页面
    显示用户点赞过的所有动漫
    """
    try:
        from recommendation.models import AnimeLike
        user = request.user
        likes_list = AnimeLike.objects.filter(user=user).select_related('anime').order_by('-timestamp')

        # 分页
        paginator = Paginator(likes_list, 12)  # 每页12条记录
        page = request.GET.get('page')

        try:
            page_obj = paginator.page(page)
        except PageNotAnInteger:
            page_obj = paginator.page(1)
        except EmptyPage:
            page_obj = paginator.page(paginator.num_pages)

        context = {
            'likes': page_obj,
            'page_obj': page_obj,
            'is_paginated': paginator.num_pages > 1,
            'active_tab': 'likes'  # 用于导航栏高亮
        }

        return render(request, 'recommendation/user_likes.html', context)
    except Exception as e:
        logger.error(f"点赞页面加载失败: {str(e)}\n{traceback.format_exc()}")
        messages.error(request, "加载点赞列表时出错，请稍后再试")
        return redirect('anime:anime_list')
@login_required
def visualization_likes_analysis(request):
    """
    点赞分析可视化API
    分析用户点赞活动与其他活动的关系
    """
    try:
        user = request.user
        from recommendation.models import AnimeLike
        # 获取用户的动漫点赞数
        anime_like_count = AnimeLike.objects.filter(user=user).count()

        # 获取用户的评论点赞数
        comment_like_count = UserLike.objects.filter(user=user).count()

        # 获取用户的评分数和收藏数
        rating_count = UserRating.objects.filter(user=user).count()
        favorite_count = UserFavorite.objects.filter(user=user).count()

        # 构建数据
        data = [
            {
                'name': '动漫点赞',
                'value': anime_like_count,
                'color': '#ef4444'  # 红色
            },
            {
                'name': '评论点赞',
                'value': comment_like_count,
                'color': '#f97316'  # 橙色
            },
            {
                'name': '评分',
                'value': rating_count,
                'color': '#10b981'  # 绿色
            },
            {
                'name': '收藏',
                'value': favorite_count,
                'color': '#2563eb'  # 蓝色
            }
        ]

        return JsonResponse({
            'success': True,
            'data': data
        })
    except Exception as e:
        logger.error(f"点赞分析数据API错误: {str(e)}\n{traceback.format_exc()}")
        return JsonResponse({
            'success': False,
            'error': f'获取点赞分析数据失败: {str(e)}'
        }, status=500)


@login_required
def user_activity_dashboard(request):
    """
    用户活动仪表板
    展示用户的评分、评论、点赞和推荐历史
    """
    try:
        # 获取用户评分数据
        user_ratings = UserRating.objects.filter(user=request.user).select_related('anime').order_by('-timestamp')[:10]

<<<<<<< HEAD
        # 获取用户评论数据
        user_comments = UserComment.objects.filter(user=request.user).select_related('anime').order_by('-timestamp')[
                        :10]
=======
        # 获取用户评论数据 - 修改为仅获取5条记录
        user_comments = UserComment.objects.filter(user=request.user).select_related('anime').order_by('-timestamp')[:10]
>>>>>>> 33df23e2

        # 转换为JSON格式，用于前端渲染
        ratings_data = []
        for rating in user_ratings:
            ratings_data.append({
                'animeId': rating.anime.id,
                'animeTitle': rating.anime.title,
                'animeSlug': rating.anime.slug,
                'rating': float(rating.rating),
                'date': rating.timestamp.strftime('%Y-%m-%d')
            })

        comments_data = []
        for comment in user_comments:
            comments_data.append({
                'animeId': comment.anime.id,
                'animeTitle': comment.anime.title,
                'animeSlug': comment.anime.slug,
                'content': comment.content,
                'date': comment.timestamp.strftime('%Y-%m-%d %H:%M'),
                'like_count': comment.like_count,
                'commentId': comment.id
            })

        # 获取用户动漫点赞数据
        from recommendation.models import AnimeLike
        likes_data = []

        try:
            # 使用更明确的错误处理
            user_likes = AnimeLike.objects.filter(user=request.user).select_related('anime').order_by('-timestamp')[:5]

            for like in user_likes:
                likes_data.append({
                    'id': like.id,
                    'animeId': like.anime.id,
                    'animeSlug': like.anime.slug,
                    'animeTitle': like.anime.title,
                    'date': like.timestamp.strftime('%Y-%m-%d %H:%M'),
                    'coverUrl': request.build_absolute_uri(like.anime.cover.url) if like.anime.cover else None
                })
        except Exception as like_error:
            # 记录点赞数据获取失败，但不中断整个仪表盘
            logger.error(f"获取用户点赞数据失败: {str(like_error)}\n{traceback.format_exc()}")
            # 设置空的点赞数据
            likes_data = []

        # 获取默认推荐
        try:
            initial_recommendations = recommendation_engine.get_recommendations_for_user(request.user.id, limit=6)
            anime_ids = [rec[0] for rec in initial_recommendations]
            animes = list(Anime.objects.filter(id__in=anime_ids))

            # 按推荐顺序排序
            id_to_anime = {anime.id: anime for anime in animes}
            sorted_recommendations = []
            for anime_id, score in initial_recommendations:
                if anime_id in id_to_anime:
                    anime = id_to_anime[anime_id]
                    anime.confidence = round(score * 100)
                    sorted_recommendations.append(anime)
        except Exception as e:
            logger.error(f"获取初始推荐失败: {str(e)}")
            sorted_recommendations = []

        context = {
            'user_ratings': json.dumps(ratings_data),
            'user_comments': json.dumps(comments_data),
            'user_likes': json.dumps(likes_data),
            'recommendations': sorted_recommendations,
            'strategies': get_strategy_list(),
            'active_tab': 'dashboard'
        }

        return render(request, 'recommendation/user_dashboard.html', context)
    except Exception as e:
        logger.error(f"仪表板加载失败: {str(e)}\n{traceback.format_exc()}")
        messages.error(request, "加载仪表板数据时出错，请稍后再试")
        return redirect('anime:anime_list')
# 对RecommendationAPIView进行增强，支持分页信息返回

class RecommendationAPIView(APIView):
    """
    推荐API端点 - 量子分页增强版
    提供JSON格式的推荐结果，包含完整分页信息
    """
    permission_classes = [IsAuthenticated]

    def get(self, request):
        # 获取请求参数
        strategy = request.query_params.get('strategy', 'hybrid')
        page = int(request.query_params.get('page', 1))
        limit = int(request.query_params.get('limit', 12))

        # 验证参数
        if strategy not in ['hybrid', 'cf', 'content', 'popular', 'ml']:
            strategy = 'hybrid'

        if limit > 50:
            limit = 50  # 限制最大结果数

        if page < 1:
            page = 1

        try:
            # 检查GBDT模型文件是否存在
            if strategy == 'ml':
                model_path = os.path.join('recommendation', 'engine', 'models', 'gbdt_model.joblib')
                encoders_path = os.path.join('recommendation', 'engine', 'models', 'gbdt_encoders.pkl')

                if not (os.path.exists(model_path) and os.path.exists(encoders_path)):
                    return Response({
                        'success': False,
                        'error': 'GBDT模型文件不存在',
                        'message': '请确保模型文件已正确训练和保存'
                    }, status=status.HTTP_404_NOT_FOUND)

            # 获取推荐结果
            user_id = request.user.id
            recommendations = recommendation_engine.get_recommendations_for_user(
                user_id, limit=limit * 2, strategy=strategy
            )

            # 获取推荐的动漫详情
            anime_ids = [rec[0] for rec in recommendations]
            anime_dict = {anime.id: anime for anime in Anime.objects.filter(id__in=anime_ids)}

            # 构建响应数据
            result = []
            for anime_id, score in recommendations:
                if anime_id in anime_dict:
                    anime = anime_dict[anime_id]
                    result.append({
                        'id': anime.id,
                        'title': anime.title,
                        'cover_url': request.build_absolute_uri(anime.cover.url) if anime.cover else None,
                        'rating': anime.rating_avg,
                        'score': round(score * 100),  # 转换为百分比
                        'url': request.build_absolute_uri(f'/anime/{anime.slug}/')
                    })

            # 计算分页信息
            total_items = len(result)
            total_pages = (total_items + limit - 1) // limit  # 向上取整

            # 分页切片
            start = (page - 1) * limit
            end = min(start + limit, total_items)
            paged_results = result[start:end]

            return Response({
                'success': True,
                'strategy': strategy,
                'recommendations': paged_results,
                'pagination': {
                    'current_page': page,
                    'total_pages': max(1, total_pages),  # 至少1页
                    'total_items': total_items,
                    'items_per_page': limit,
                    'has_next': page < total_pages,
                    'has_previous': page > 1
                },
                'strategy_name': {
                    'hybrid': '混合推荐',
                    'cf': '协同过滤',
                    'content': '基于内容',
                    'ml': '基于GBDT',
                    'popular': '热门推荐'
                }.get(strategy, '未知策略')
            })

        except Exception as e:
            logger.error(f"推荐API错误: {str(e)}\n{traceback.format_exc()}")
            return Response({
                'success': False,
                'error': '获取推荐失败',
                'message': str(e)
            }, status=status.HTTP_500_INTERNAL_SERVER_ERROR)
@login_required
@require_POST
def remove_history(request, history_id):
    """
    移除单条浏览历史记录
    """
    try:
        history = get_object_or_404(UserBrowsing, id=history_id, user=request.user)
        history.delete()

        return JsonResponse({
            'success': True,
            'message': '已从浏览历史中移除'
        })
    except Exception as e:
        logger.error(f"移除浏览历史失败: {str(e)}")
        return JsonResponse({
            'success': False,
            'error': '移除历史记录失败'
        }, status=400)


@login_required
@require_POST
def clear_history(request):
    """
    清空用户的所有浏览历史
    """
    try:
        UserBrowsing.objects.filter(user=request.user).delete()

        return JsonResponse({
            'success': True,
            'message': '已清空所有浏览历史'
        })
    except Exception as e:
        logger.error(f"清空浏览历史失败: {str(e)}")
        return JsonResponse({
            'success': False,
            'error': '清空历史记录失败'
        }, status=400)


@login_required
def dashboard_seasonal_api(request):
    """
    仪表板季节性动漫API - 量子级自适应版
    支持多级降级策略确保数据非空
    """
    try:
        # ===== Tier-1: 严格三个月时间窗口 =====
        three_months_ago = timezone.now() - timedelta(days=90)
        seasonal_anime = Anime.objects.filter(
            release_date__gte=three_months_ago
        ).order_by('-release_date')[:4]

        # ===== Tier-2: 降级到六个月时间窗口 =====
        if not seasonal_anime.exists():
            logger.info("[QUANTUM] 三个月窗口无数据，扩展到六个月")
            six_months_ago = timezone.now() - timedelta(days=180)
            seasonal_anime = Anime.objects.filter(
                release_date__gte=six_months_ago
            ).order_by('-release_date')[:4]

        # ===== Tier-3: 降级到十二个月时间窗口 =====
        if not seasonal_anime.exists():
            logger.info("[QUANTUM] 六个月窗口无数据，扩展到十二个月")
            one_year_ago = timezone.now() - timedelta(days=365)
            seasonal_anime = Anime.objects.filter(
                release_date__gte=one_year_ago
            ).order_by('-release_date')[:4]

        # ===== 兜底策略: 返回任何最新动漫 =====
        if not seasonal_anime.exists():
            logger.warning("[QUANTUM] 所有时间窗口皆无数据，切换到无约束模式")
            seasonal_anime = Anime.objects.all().order_by('-release_date')[:4]

        # 构建响应数据
        result = []
        for anime in seasonal_anime:
            result.append({
                'id': anime.id,
                'title': anime.title,
                'image': request.build_absolute_uri(anime.cover.url) if anime.cover else None,
                'slug': anime.slug,
                'type': anime.type.name if anime.type else None,
                'release_date': anime.release_date.strftime('%Y-%m-%d') if anime.release_date else None
            })

        return JsonResponse({'success': True, 'data': result})
    except Exception as e:
        logger.error(f"[QUANTUM-ERROR] 季节性动漫API错误: {str(e)}\n{traceback.format_exc()}")
        return JsonResponse({'success': False, 'error': f'获取季节性动漫失败: {str(e)}'}, status=500)


@login_required
def dashboard_similar_api(request):
    """
    仪表板相似动漫API - 量子级错误处理版
    解决推荐引擎接口不匹配问题，实现多层降级策略
    """
    try:
        user = request.user

        # ===== 获取用户评分数据 - 检测空集情况 =====
        top_rated = UserRating.objects.filter(
            user=user
        ).order_by('-rating')[:2]  # 获取评分最高的2部动漫

        if not top_rated.exists():
            # 如果用户没有评分任何动漫，返回明确信息
            logger.info(f"[QUANTUM] 用户{user.id}没有评分记录，无法生成相似推荐")
            return JsonResponse({
                'success': True,
                'reference_anime': [],
                'data': []
            })

        # 获取用户高评分的动漫ID
        top_anime_ids = [rating.anime.id for rating in top_rated]
        top_anime = [rating.anime for rating in top_rated]

        # 用户高评分动漫的引用信息
        reference_anime = [{
            'id': anime.id,
            'title': anime.title,
            'slug': anime.slug
        } for anime in top_anime]

        # ===== 核心逻辑改进: 多策略推荐获取 =====
        # 使用基于内容的推荐获取相似动漫
        similar_anime_ids = set()
        for anime_id in top_anime_ids:
            try:
                # 策略1: 尝试使用seed_anime_id参数 (如果支持)
                try:
                    similar_recommendations = recommendation_engine.get_recommendations_for_user(
                        user.id,
                        limit=4,
                        strategy='content',
                    )
                    for rec_id, _ in similar_recommendations:
                        similar_anime_ids.add(rec_id)
                except TypeError as e:
                    # 策略2: seed_anime_id不被支持，使用普通内容推荐
                    logger.info(f"[QUANTUM] 引擎不支持seed_anime_id参数: {str(e)}")
                    similar_recommendations = recommendation_engine.get_recommendations_for_user(
                        user.id, limit=4, strategy='content'
                    )
                    for rec_id, _ in similar_recommendations:
                        similar_anime_ids.add(rec_id)
            except Exception as e:
                # 策略3: 推荐引擎异常，使用基于类型的简单相似性
                logger.warning(f"[QUANTUM] 推荐引擎异常: {str(e)}, 切换到类型匹配")
                try:
                    anime = Anime.objects.get(id=anime_id)
                    if anime.type:
                        similar_by_type = Anime.objects.filter(
                            type=anime.type
                        ).exclude(id=anime_id).order_by('-rating_avg')[:4]
                        for similar in similar_by_type:
                            similar_anime_ids.add(similar.id)
                except Exception as inner_e:
                    logger.error(f"[QUANTUM] 类型匹配也失败: {str(inner_e)}")
                    # 继续尝试下一个anime_id

        # ===== 兜底策略1: 基于类型匹配 =====
        if not similar_anime_ids:
            logger.warning("[QUANTUM] 无法获取相似推荐，使用类型匹配降级策略")
            type_ids = []
            for anime in top_anime:
                if anime.type:
                    type_ids.append(anime.type.id)

            if type_ids:
                similar_by_type = Anime.objects.filter(
                    type__id__in=type_ids
                ).exclude(id__in=top_anime_ids).order_by('-rating_avg')[:4]

                similar_anime_ids = {anime.id for anime in similar_by_type}

        # ===== 兜底策略2: 返回热门动漫 =====
        if not similar_anime_ids:
            logger.warning("[QUANTUM] 类型匹配也无结果，返回热门动漫")
            popular_anime = Anime.objects.all().order_by('-popularity')[:4]
            similar_anime_ids = {anime.id for anime in popular_anime}

        # 移除用户已评分的动漫
        user_rated_ids = set(UserRating.objects.filter(user=user).values_list('anime_id', flat=True))
        similar_anime_ids = similar_anime_ids - user_rated_ids - set(top_anime_ids)

        # 如果经过筛选后没有推荐，使用热门推荐
        if not similar_anime_ids:
            logger.warning("[QUANTUM] 过滤后无推荐，使用热门推荐兜底")
            popular_anime = Anime.objects.all().order_by('-popularity')[:4]
            similar_anime_ids = {anime.id for anime in popular_anime}

        # 获取动漫对象
        similar_anime = Anime.objects.filter(id__in=similar_anime_ids)[:4]

        # 构建响应
        result = []
        for anime in similar_anime:
            result.append({
                'id': anime.id,
                'title': anime.title,
                'image': request.build_absolute_uri(anime.cover.url) if anime.cover else None,
                'slug': anime.slug,
                'type': anime.type.name if anime.type else None
            })

        return JsonResponse({
            'success': True,
            'reference_anime': reference_anime,
            'data': result
        })
    except Exception as e:
        logger.error(f"[QUANTUM-ERROR] 相似动漫API错误: {str(e)}\n{traceback.format_exc()}")
        return JsonResponse({'success': False, 'error': f'获取相似动漫失败: {str(e)}'}, status=500)


@login_required
def dashboard_classics_api(request):
    """
    仪表板经典动漫API - 量子级自适应版
    采用渐进式条件松弛确保非空响应
    """
    try:
        # ===== Tier-1: 严格高标准 (评分≥4.5, 评分数≥50) =====
        classics = Anime.objects.filter(
            rating_avg__gte=4.5,  # 高评分
            rating_count__gte=50  # 有显著数量的评分
        ).order_by('-rating_avg')[:4]  # 限制为8个

        # ===== Tier-2: 中等标准 (评分≥4.0, 评分数≥20) =====
        if not classics.exists():
            logger.info("[QUANTUM] 严格标准无匹配，降级到中等标准")
            classics = Anime.objects.filter(
                rating_avg__gte=4.0,
                rating_count__gte=20
            ).order_by('-rating_avg')[:4]

        # ===== Tier-3: 宽松标准 (评分≥3.5, 评分数≥5) =====
        if not classics.exists():
            logger.info("[QUANTUM] 中等标准无匹配，降级到宽松标准")
            classics = Anime.objects.filter(
                rating_avg__gte=3.5,
                rating_count__gte=5
            ).order_by('-rating_avg')[:4]

        # ===== 兜底策略: 返回任何评分最高的动漫 =====
        if not classics.exists():
            logger.warning("[QUANTUM] 所有评分标准皆无匹配，切换到无约束模式")
            classics = Anime.objects.all().order_by('-rating_avg')[:4]

        # 构建响应
        result = []
        for anime in classics:
            result.append({
                'id': anime.id,
                'title': anime.title,
                'image': request.build_absolute_uri(anime.cover.url) if anime.cover else None,
                'slug': anime.slug,
                'type': anime.type.name if anime.type else None,
                'rating': anime.rating_avg
            })

        return JsonResponse({'success': True, 'data': result})
    except Exception as e:
        logger.error(f"[QUANTUM-ERROR] 经典动漫API错误: {str(e)}\n{traceback.format_exc()}")
        return JsonResponse({'success': False, 'error': f'获取经典动漫失败: {str(e)}'}, status=500)
@login_required
@require_POST
def add_comment(request, anime_id):
    """
    添加评论API
    """
    try:
        anime = get_object_or_404(Anime, id=anime_id)
        data = json.loads(request.body)
        content = data.get('content', '').strip()

        if not content:
            return JsonResponse({
                'success': False,
                'error': '评论内容不能为空'
            }, status=400)

        # 创建新评论
        comment = UserComment.objects.create(
            user=request.user,
            anime=anime,
            content=content
        )

        # 返回新评论的基本信息，用于前端显示
        return JsonResponse({
            'success': True,
            'message': '评论发表成功',
            'comment': {
                'id': comment.id,
                'content': comment.content,
                'timestamp': comment.timestamp.strftime('%Y-%m-%d %H:%M'),
                'user': {
                    'username': request.user.username,
                    'avatar': request.user.profile.avatar.url if request.user.profile.avatar else None
                },
                'like_count': 0
            }
        })
    except Exception as e:
        logger.error(f"添加评论失败: {str(e)}")
        return JsonResponse({
            'success': False,
            'error': '评论发表失败，请稍后再试'
        }, status=500)


@login_required
@require_POST
def update_comment(request, comment_id):
    """
    更新评论API
    """
    try:
        comment = get_object_or_404(UserComment, id=comment_id, user=request.user)
        data = json.loads(request.body)
        content = data.get('content', '').strip()

        if not content:
            return JsonResponse({
                'success': False,
                'error': '评论内容不能为空'
            }, status=400)

        # 更新评论内容
        comment.content = content
        comment.save(update_fields=['content'])

        return JsonResponse({
            'success': True,
            'message': '评论更新成功',
            'content': comment.content
        })
    except Exception as e:
        logger.error(f"更新评论失败: {str(e)}")
        return JsonResponse({
            'success': False,
            'error': '评论更新失败，请稍后再试'
        }, status=500)


@login_required
@require_POST
def delete_comment(request, comment_id):
    """
    删除评论API
    """
    try:
        comment = get_object_or_404(UserComment, id=comment_id, user=request.user)
        comment.delete()

        # 更新用户评论计数
        if request.user.profile.comment_count > 0:
            request.user.profile.comment_count -= 1
            request.user.profile.save(update_fields=['comment_count'])

        return JsonResponse({
            'success': True,
            'message': '评论已删除'
        })
    except Exception as e:
        logger.error(f"删除评论失败: {str(e)}")
        return JsonResponse({
            'success': False,
            'error': '删除评论失败，请稍后再试'
        }, status=500)

@login_required
@require_POST
def heart_rating(request, anime_id):
    """
    心形评分系统API
    """
    try:
        anime = get_object_or_404(Anime, id=anime_id)
        data = json.loads(request.body)
        rating = float(data.get('rating', 0))

        # 验证评分值（1-5）
        if rating < 1 or rating > 5:
            return JsonResponse({
                'success': False,
                'error': '评分必须在1到5之间'
            }, status=400)

        # 更新或创建评分
        was_new = False
        try:
            user_rating = UserRating.objects.get(user=request.user, anime=anime)
            old_rating = user_rating.rating
            user_rating.rating = rating
            user_rating.save(update_fields=['rating', 'timestamp'])
        except UserRating.DoesNotExist:
            UserRating.objects.create(
                user=request.user,
                anime=anime,
                rating=rating
            )
            was_new = True
            old_rating = 0

        # 计算并更新动漫的平均评分
        from django.db.models import Avg
        new_avg = UserRating.objects.filter(anime=anime).aggregate(Avg('rating'))['rating__avg'] or 0

        anime.rating_avg = new_avg
        anime.save(update_fields=['rating_avg'])

        # 返回更新后的信息
        return JsonResponse({
            'success': True,
            'message': '评分已提交',
            'rating': rating,
            'was_new': was_new,
            'old_rating': old_rating,
            'new_avg': round(new_avg, 1)
        })
    except Exception as e:
        logger.error(f"心形评分失败: {str(e)}")
        return JsonResponse({
            'success': False,
            'error': '评分失败，请稍后再试'
        }, status=500)


# ========================= 仪表板 API 端点 =========================

@login_required
def dashboard_recommendations_api(request):
    """
    仪表板推荐API
    """
    try:
        strategy = request.GET.get('strategy', 'hybrid')
        limit = int(request.GET.get('limit', 6))

        # 验证参数
        valid_strategies = ['hybrid', 'cf', 'content', 'popular', 'ml']
        if strategy not in valid_strategies:
            strategy = 'hybrid'

        if limit > 20:
            limit = 20

        # 获取推荐
        recommendations = recommendation_engine.get_recommendations_for_user(
            request.user.id, limit=limit, strategy=strategy
        )

        # 获取动漫详情
        anime_ids = [rec[0] for rec in recommendations]
        animes = Anime.objects.filter(id__in=anime_ids)

        # 构建响应数据
        result = []
        for anime_id, score in recommendations:
            anime = next((a for a in animes if a.id == anime_id), None)
            if anime:
                result.append({
                    'id': anime.id,
                    'title': anime.title,
                    'image': request.build_absolute_uri(anime.cover.url) if anime.cover else None,
                    'confidence': round(score * 100),
                    'url': f"/anime/{anime.slug}/"
                })

        return JsonResponse({'success': True, 'recommendations': result})
    except Exception as e:
        logger.error(f"仪表板推荐API错误: {str(e)}")
        return JsonResponse({'success': False, 'error': str(e)}, status=500)

@login_required
def dashboard_ratings_api(request):
    """
    仪表盘评分API
    """
    try:
        # 获取用户评分
        user_ratings = UserRating.objects.filter(user=request.user).select_related('anime').order_by('-timestamp')[:10]

        # 构建响应数据
        ratings = []
        for rating in user_ratings:
            ratings.append({
                'animeId': rating.anime.id,
                'animeTitle': rating.anime.title,
                'animeSlug': rating.anime.slug,  # 添加slug字段
                'rating': float(rating.rating),
                'date': rating.timestamp.strftime('%Y-%m-%d %H:%M'),
                'ratingId': rating.id  # 可选：添加评分ID
            })

        return JsonResponse({'success': True, 'ratings': ratings})
    except Exception as e:
        logger.error(f"仪表盘评分API错误: {str(e)}")
        return JsonResponse({'success': False, 'error': str(e)}, status=500)

@login_required
def dashboard_comments_api(request):
    """
    仪表板评论API
    """
    try:
        # 获取用户评论
        user_comments = UserComment.objects.filter(user=request.user).select_related('anime').order_by('-timestamp')[:10]

        # 构建响应数据
        comments = []
        for comment in user_comments:
            comments.append({
                'animeId': comment.anime.id,
                'animeTitle': comment.anime.title,
                'animeSlug': comment.anime.slug,
                'content': comment.content,
                'date': comment.timestamp.strftime('%Y-%m-%d %H:%M'),
                'like_count': comment.like_count,
                'commentId': comment.id
            })

        return JsonResponse({'success': True, 'comments': comments})
    except Exception as e:
        logger.error(f"仪表板评论API错误: {str(e)}")
        return JsonResponse({'success': False, 'error': str(e)}, status=500)


# ========================= 辅助函数 =========================

def get_strategy_list():
    """
    获取推荐策略列表
    """
    return [
        {'code': 'hybrid', 'name': '混合推荐', 'icon': 'fa-magic', 'desc': '结合多种算法的综合推荐'},
        {'code': 'cf', 'name': '协同过滤', 'icon': 'fa-users', 'desc': '基于相似用户喜好的推荐'},
        {'code': 'content', 'name': '基于内容', 'icon': 'fa-tags', 'desc': '根据动漫特征相似度推荐'},
        {'code': 'ml', 'name': '基于GBDT', 'icon': 'fa-brain', 'desc': '使用梯度提升决策树算法的推荐'},
        {'code': 'popular', 'name': '热门推荐', 'icon': 'fa-fire', 'desc': '当前最热门的动漫'}
    ]


# recommendation/views.py 中添加的数据可视化API端点

from django.db.models import Count, Sum, Case, When, F, Value, IntegerField
from django.db.models.functions import TruncDate, Coalesce
from django.utils import timezone
from datetime import timedelta
import random
@login_required
def user_likes(request):
    """
    用户点赞记录视图：展示用户所有点赞过的动漫
    - 按时间倒序排列
    - 支持分页
    """
    try:
        from recommendation.models import AnimeLike
        user = request.user
        likes_list = AnimeLike.objects.filter(user=user).select_related('anime').order_by('-timestamp')

        # 分页
        paginator = Paginator(likes_list, 12)  # 每页12条记录
        page = request.GET.get('page')

        try:
            page_obj = paginator.page(page)
        except PageNotAnInteger:
            page_obj = paginator.page(1)
        except EmptyPage:
            page_obj = paginator.page(paginator.num_pages)

        context = {
            'likes': page_obj,
            'page_obj': page_obj,
            'is_paginated': paginator.num_pages > 1,
            'active_tab': 'likes'  # 用于导航栏高亮
        }

        return render(request, 'recommendation/user_likes.html', context)
    except Exception as e:
        logger.error(f"点赞页面加载失败: {str(e)}\n{traceback.format_exc()}")
        messages.error(request, "加载点赞列表时出错，请稍后再试")
        return redirect('anime:anime_list')


@login_required
def visualization_user_activity(request):
    """
    用户活动分析API - 包含点赞数据
    """
    try:
        user = request.user
        from recommendation.models import AnimeLike

        # 获取用户的浏览记录数
        browsing_count = UserBrowsing.objects.filter(user=user).count()

        # 获取用户的评分记录数
        rating_count = UserRating.objects.filter(user=user).count()

        # 获取用户的评论记录数
        comment_count = UserComment.objects.filter(user=user).count()

        # 获取用户的收藏记录数
        favorite_count = UserFavorite.objects.filter(user=user).count()

        # 获取用户的动漫点赞记录数
        like_count = AnimeLike.objects.filter(user=user).count()

        # 构建数据
        data = [
            {
                'name': '浏览记录',
                'value': browsing_count,
                'color': '#6d28d9'  # 紫色
            },
            {
                'name': '评分记录',
                'value': rating_count,
                'color': '#10b981'  # 绿色
            },
            {
                'name': '收藏记录',
                'value': favorite_count,
                'color': '#2563eb'  # 蓝色
            },
            {
                'name': '评论记录',
                'value': comment_count,
                'color': '#f97316'  # 橙色
            },
            {
                'name': '点赞记录',
                'value': like_count,
                'color': '#ef4444'  # 红色
            }
        ]

        return JsonResponse({
            'success': True,
            'data': data
        })
    except Exception as e:
        logger.error(f"用户活动数据API错误: {str(e)}\n{traceback.format_exc()}")
        return JsonResponse({
            'success': False,
            'error': f'获取活动数据失败: {str(e)}'
        }, status=500)
@login_required
def visualization_genre_preference(request):
    """
    类型偏好分析API
    基于用户的浏览、评分和收藏记录，分析用户的动漫类型偏好
    """
    try:
        user = request.user

        # 获取用户评分过的动漫的类型
        rated_anime_types = UserRating.objects.filter(user=user).select_related('anime__type')
        type_data = {}

        # 统计每个类型的评分情况
        for rating in rated_anime_types:
            type_name = rating.anime.type.name
            if type_name not in type_data:
                type_data[type_name] = {
                    'rating_count': 0,
                    'total_rating': 0,
                    'browse_count': 0,
                    'favorite_count': 0
                }
            type_data[type_name]['rating_count'] += 1
            type_data[type_name]['total_rating'] += rating.rating

        # 获取用户浏览记录中的动漫类型
        browsed_anime_types = UserBrowsing.objects.filter(user=user).select_related('anime__type')
        for browsing in browsed_anime_types:
            type_name = browsing.anime.type.name
            if type_name not in type_data:
                type_data[type_name] = {
                    'rating_count': 0,
                    'total_rating': 0,
                    'browse_count': 0,
                    'favorite_count': 0
                }
            type_data[type_name]['browse_count'] += browsing.browse_count

        # 获取用户收藏的动漫类型
        favorite_anime_types = UserFavorite.objects.filter(user=user).select_related('anime__type')
        for favorite in favorite_anime_types:
            type_name = favorite.anime.type.name
            if type_name not in type_data:
                type_data[type_name] = {
                    'rating_count': 0,
                    'total_rating': 0,
                    'browse_count': 0,
                    'favorite_count': 0
                }
            type_data[type_name]['favorite_count'] += 1

        # 计算每个类型的偏好分数
        preference_scores = []
        for type_name, data in type_data.items():
            # 偏好分数计算逻辑：评分权重 * 平均评分 + 浏览权重 * 浏览次数 + 收藏权重 * 收藏次数
            avg_rating = data['total_rating'] / data['rating_count'] if data['rating_count'] > 0 else 0

            # 权重设置
            rating_weight = 2.0
            browse_weight = 0.2
            favorite_weight = 3.0

            # 计算偏好分数
            preference_score = (
                    rating_weight * avg_rating * data['rating_count'] +
                    browse_weight * data['browse_count'] +
                    favorite_weight * data['favorite_count']
            )

            preference_scores.append({
                'name': type_name,
                'value': round(preference_score, 2)
            })

        # 按偏好分数降序排序
        preference_scores.sort(key=lambda x: x['value'], reverse=True)

        # 取前8个类型
        top_preferences = preference_scores[:8]

        return JsonResponse({
            'success': True,
            'data': top_preferences
        })
    except Exception as e:
        logger.error(f"类型偏好数据API错误: {str(e)}\n{traceback.format_exc()}")
        return JsonResponse({
            'success': False,
            'error': f'获取类型偏好数据失败: {str(e)}'
        }, status=500)


@login_required
def visualization_rating_distribution(request):
    """
    评分分布分析API
    分析用户的评分分布情况，展示不同评分分数的分布
    """
    try:
        user = request.user

        # 获取用户的评分记录
        ratings = UserRating.objects.filter(user=user)

        # 如果没有评分记录
        if not ratings.exists():
            # 返回空数据
            return JsonResponse({
                'success': True,
                'data': []
            })

        # 统计每个评分的次数
        rating_distribution = {}
        for r in range(1, 6):  # 1-5分
            # 计算四舍五入到每个整数分数的评分数量
            count = ratings.filter(rating__gte=r - 0.25, rating__lt=r + 0.75).count()
            rating_distribution[r] = count

        # 构建数据
        data = [
            {'rating': r, 'count': rating_distribution[r]}
            for r in range(1, 6)
        ]

        return JsonResponse({
            'success': True,
            'data': data
        })
    except Exception as e:
        logger.error(f"评分分布数据API错误: {str(e)}\n{traceback.format_exc()}")
        return JsonResponse({
            'success': False,
            'error': f'获取评分分布数据失败: {str(e)}'
        }, status=500)


@login_required
def visualization_genre_heatmap(request):
    """
    类型热度分析API
    分析各类型动漫的浏览量、评分和收藏情况
    """
    try:
        # 从数据库获取动漫类型列表
        from anime.models import AnimeType
        anime_types = AnimeType.objects.all()[:10]  # 限制为前10种类型

        # 初始化结果数据结构
        result = {
            'genres': [t.name for t in anime_types],
            'views': [],
            'ratings': [],
            'favorites': []
        }

        # 为每种类型获取数据
        for anime_type in anime_types:
            # 该类型的所有动漫
            animes_of_type = Anime.objects.filter(type=anime_type)
            anime_ids = [a.id for a in animes_of_type]

            # 浏览量数据
            views_count = UserBrowsing.objects.filter(
                anime__in=animes_of_type
            ).count()

            # 评分数据
            ratings_count = UserRating.objects.filter(
                anime__in=animes_of_type
            ).count()

            # 收藏数据
            favorites_count = UserFavorite.objects.filter(
                anime__in=animes_of_type
            ).count()

            # 添加到结果中
            result['views'].append({
                'name': anime_type.name,
                'value': views_count
            })

            result['ratings'].append({
                'name': anime_type.name,
                'value': ratings_count
            })

            result['favorites'].append({
                'name': anime_type.name,
                'value': favorites_count
            })

        return JsonResponse({
            'success': True,
            'data': result
        })
    except Exception as e:
        logger.error(f"类型热力图数据API错误: {str(e)}\n{traceback.format_exc()}")
        return JsonResponse({
            'success': False,
            'error': f'获取类型热力图数据失败: {str(e)}'
        }, status=500)

@login_required
def visualization_viewing_trends(request):
    """
    观看趋势分析API
    分析用户近期的活跃度趋势，包括浏览量和评分频率
    """
    try:
        user = request.user

        # 获取过去14天的日期范围
        end_date = timezone.now().date()
        start_date = end_date - timedelta(days=13)
        date_range = [start_date + timedelta(days=i) for i in range(14)]

        # 查询用户在这段时间内的浏览记录
        browsing_data = (
            UserBrowsing.objects
            .filter(
                user=user,
                last_browsed__date__gte=start_date,
                last_browsed__date__lte=end_date
            )
            .annotate(date=TruncDate('last_browsed'))
            .values('date')
            .annotate(views=Count('id'))
            .order_by('date')
        )

        # 查询用户在这段时间内的评分记录
        rating_data = (
            UserRating.objects
            .filter(
                user=user,
                timestamp__date__gte=start_date,
                timestamp__date__lte=end_date
            )
            .annotate(date=TruncDate('timestamp'))
            .values('date')
            .annotate(ratings=Count('id'))
            .order_by('date')
        )

        # 将查询结果转换为字典，以日期为键
        browsing_dict = {item['date'].isoformat(): item['views'] for item in browsing_data}
        rating_dict = {item['date'].isoformat(): item['ratings'] for item in rating_data}

        # 构建完整的日期序列数据
        result = []
        for d in date_range:
            date_str = d.isoformat()
            result.append({
                'date': date_str,
                'views': browsing_dict.get(date_str, 0),
                'ratings': rating_dict.get(date_str, 0)
            })

        return JsonResponse({
            'success': True,
            'data': result
        })
    except Exception as e:
        logger.error(f"观看趋势数据API错误: {str(e)}\n{traceback.format_exc()}")
        return JsonResponse({
            'success': False,
            'error': f'获取观看趋势数据失败: {str(e)}'
        }, status=500)


# recommendation/views.py 中添加的数据可视化API端点

from django.db.models import Count, Sum, Case, When, F, Value, IntegerField
from django.db.models.functions import TruncDate, Coalesce
from django.utils import timezone
from datetime import timedelta
import random


# ========================= 数据可视化 API 端点 =========================

@login_required
def visualization_user_activity(request):
    """
    用户活动分析API
    返回用户在系统中的活动分布数据（浏览、评分、评论、收藏）
    """
    try:
        user = request.user

        # 获取用户的浏览记录数
        browsing_count = UserBrowsing.objects.filter(user=user).count()

        # 获取用户的评分记录数
        rating_count = UserRating.objects.filter(user=user).count()

        # 获取用户的评论记录数
        comment_count = UserComment.objects.filter(user=user).count()

        # 获取用户的收藏记录数
        favorite_count = UserFavorite.objects.filter(user=user).count()

        # 构建数据
        data = [
            {
                'name': '浏览记录',
                'value': browsing_count,
                'color': '#6d28d9'  # 紫色
            },
            {
                'name': '评分记录',
                'value': rating_count,
                'color': '#10b981'  # 绿色
            },
            {
                'name': '评论记录',
                'value': comment_count,
                'color': '#f97316'  # 橙色
            },
            {
                'name': '收藏记录',
                'value': favorite_count,
                'color': '#2563eb'  # 蓝色
            }
        ]

        return JsonResponse({
            'success': True,
            'data': data
        })
    except Exception as e:
        logger.error(f"用户活动数据API错误: {str(e)}\n{traceback.format_exc()}")
        return JsonResponse({
            'success': False,
            'error': f'获取活动数据失败: {str(e)}'
        }, status=500)


@login_required
def visualization_genre_preference(request):
    """
    类型偏好分析API
    基于用户的浏览、评分和收藏记录，分析用户的动漫类型偏好
    """
    try:
        user = request.user

        # 获取用户评分过的动漫的类型
        rated_anime_types = UserRating.objects.filter(user=user).select_related('anime__type')
        type_data = {}

        # 统计每个类型的评分情况
        for rating in rated_anime_types:
            type_name = rating.anime.type.name
            if type_name not in type_data:
                type_data[type_name] = {
                    'rating_count': 0,
                    'total_rating': 0,
                    'browse_count': 0,
                    'favorite_count': 0
                }
            type_data[type_name]['rating_count'] += 1
            type_data[type_name]['total_rating'] += rating.rating

        # 获取用户浏览记录中的动漫类型
        browsed_anime_types = UserBrowsing.objects.filter(user=user).select_related('anime__type')
        for browsing in browsed_anime_types:
            type_name = browsing.anime.type.name
            if type_name not in type_data:
                type_data[type_name] = {
                    'rating_count': 0,
                    'total_rating': 0,
                    'browse_count': 0,
                    'favorite_count': 0
                }
            type_data[type_name]['browse_count'] += browsing.browse_count

        # 获取用户收藏的动漫类型
        favorite_anime_types = UserFavorite.objects.filter(user=user).select_related('anime__type')
        for favorite in favorite_anime_types:
            type_name = favorite.anime.type.name
            if type_name not in type_data:
                type_data[type_name] = {
                    'rating_count': 0,
                    'total_rating': 0,
                    'browse_count': 0,
                    'favorite_count': 0
                }
            type_data[type_name]['favorite_count'] += 1

        # 计算每个类型的偏好分数
        preference_scores = []
        for type_name, data in type_data.items():
            # 偏好分数计算逻辑：评分权重 * 平均评分 + 浏览权重 * 浏览次数 + 收藏权重 * 收藏次数
            avg_rating = data['total_rating'] / data['rating_count'] if data['rating_count'] > 0 else 0

            # 权重设置
            rating_weight = 2.0
            browse_weight = 0.2
            favorite_weight = 3.0

            # 计算偏好分数
            preference_score = (
                    rating_weight * avg_rating * data['rating_count'] +
                    browse_weight * data['browse_count'] +
                    favorite_weight * data['favorite_count']
            )

            preference_scores.append({
                'name': type_name,
                'value': round(preference_score, 2)
            })

        # 按偏好分数降序排序
        preference_scores.sort(key=lambda x: x['value'], reverse=True)

        # 取前8个类型
        top_preferences = preference_scores[:8]

        return JsonResponse({
            'success': True,
            'data': top_preferences
        })
    except Exception as e:
        logger.error(f"类型偏好数据API错误: {str(e)}\n{traceback.format_exc()}")
        return JsonResponse({
            'success': False,
            'error': f'获取类型偏好数据失败: {str(e)}'
        }, status=500)


@login_required
def visualization_rating_distribution(request):
    """
    评分分布分析API
    分析用户的评分分布情况，展示不同评分分数的分布
    """
    try:
        user = request.user

        # 获取用户的评分记录
        ratings = UserRating.objects.filter(user=user)

        # 如果没有评分记录
        if not ratings.exists():
            # 返回空数据
            return JsonResponse({
                'success': True,
                'data': []
            })

        # 统计每个评分的次数
        rating_distribution = {}
        for r in range(1, 6):  # 1-5分
            # 计算四舍五入到每个整数分数的评分数量
            count = ratings.filter(rating__gte=r - 0.25, rating__lt=r + 0.75).count()
            rating_distribution[r] = count

        # 构建数据
        data = [
            {'rating': r, 'count': rating_distribution[r]}
            for r in range(1, 6)
        ]

        return JsonResponse({
            'success': True,
            'data': data
        })
    except Exception as e:
        logger.error(f"评分分布数据API错误: {str(e)}\n{traceback.format_exc()}")
        return JsonResponse({
            'success': False,
            'error': f'获取评分分布数据失败: {str(e)}'
        }, status=500)


@login_required
def visualization_genre_heatmap(request):
    """
    类型热度分析API
    分析各类型动漫的浏览量、评分和收藏情况
    """
    try:
        # 从数据库获取动漫类型列表
        from anime.models import AnimeType
        anime_types = AnimeType.objects.all()[:10]  # 限制为前10种类型

        # 初始化结果数据结构
        result = {
            'genres': [t.name for t in anime_types],
            'views': [],
            'ratings': [],
            'favorites': []
        }

        # 为每种类型获取数据
        for anime_type in anime_types:
            # 该类型的所有动漫
            animes_of_type = Anime.objects.filter(type=anime_type)
            anime_ids = [a.id for a in animes_of_type]

            # 浏览量数据
            views_count = UserBrowsing.objects.filter(
                anime__in=animes_of_type
            ).count()

            # 评分数据
            ratings_count = UserRating.objects.filter(
                anime__in=animes_of_type
            ).count()

            # 收藏数据
            favorites_count = UserFavorite.objects.filter(
                anime__in=animes_of_type
            ).count()

            # 添加到结果中
            result['views'].append({
                'name': anime_type.name,
                'value': views_count
            })

            result['ratings'].append({
                'name': anime_type.name,
                'value': ratings_count
            })

            result['favorites'].append({
                'name': anime_type.name,
                'value': favorites_count
            })

        return JsonResponse({
            'success': True,
            'data': result
        })
    except Exception as e:
        logger.error(f"类型热力图数据API错误: {str(e)}\n{traceback.format_exc()}")
        return JsonResponse({
            'success': False,
            'error': f'获取类型热力图数据失败: {str(e)}'
        }, status=500)

@login_required
def user_ratings(request):
    """用户评分历史页面"""
    user_ratings = UserRating.objects.filter(user=request.user).select_related('anime').order_by('-timestamp')

    return render(request, 'recommendation/user_ratings.html', {
        'user_ratings': user_ratings,
        'active_tab': 'dashboard'
    })


# 在views.py文件中的favorites视图函数中
from django.core.paginator import Paginator


def favorites_view(request):
    user_favorites = UserFavorite.objects.filter(user=request.user).order_by('-timestamp')

    # 将每页项目数从默认值修改为6
    paginator = Paginator(user_favorites, 6)  # 这里设置为6个

    page = request.GET.get('page')
    favorites = paginator.get_page(page)

    return render(request, 'recommendation/favorites.html', {'favorites': favorites})

@login_required
def visualization_viewing_trends(request):
    """
    观看趋势分析API
    分析用户近期的活跃度趋势，包括浏览量和评分频率
    """
    try:
        user = request.user

        # 获取过去14天的日期范围
        end_date = timezone.now().date()
        start_date = end_date - timedelta(days=13)
        date_range = [start_date + timedelta(days=i) for i in range(14)]

        # 查询用户在这段时间内的浏览记录
        browsing_data = (
            UserBrowsing.objects
            .filter(
                user=user,
                last_browsed__date__gte=start_date,
                last_browsed__date__lte=end_date
            )
            .annotate(date=TruncDate('last_browsed'))
            .values('date')
            .annotate(views=Count('id'))
            .order_by('date')
        )

        # 查询用户在这段时间内的评分记录
        rating_data = (
            UserRating.objects
            .filter(
                user=user,
                timestamp__date__gte=start_date,
                timestamp__date__lte=end_date
            )
            .annotate(date=TruncDate('timestamp'))
            .values('date')
            .annotate(ratings=Count('id'))
            .order_by('date')
        )

        # 将查询结果转换为字典，以日期为键
        browsing_dict = {item['date'].isoformat(): item['views'] for item in browsing_data}
        rating_dict = {item['date'].isoformat(): item['ratings'] for item in rating_data}

        # 构建完整的日期序列数据
        result = []
        for d in date_range:
            date_str = d.isoformat()
            result.append({
                'date': date_str,
                'views': browsing_dict.get(date_str, 0),
                'ratings': rating_dict.get(date_str, 0)
            })

        return JsonResponse({
            'success': True,
            'data': result
        })
    except Exception as e:
        logger.error(f"观看趋势数据API错误: {str(e)}\n{traceback.format_exc()}")
        return JsonResponse({
            'success': False,
            'error': f'获取观看趋势数据失败: {str(e)}'
        }, status=500)


@login_required
@require_POST
def toggle_favorite(request, anime_id):
    """
    收藏切换API：处理添加/移除收藏操作
    支持幂等操作 - 重复请求会产生相同结果
    """
    try:
        anime = get_object_or_404(Anime, id=anime_id)

        # 检查是否已经收藏
        favorite = UserFavorite.objects.filter(user=request.user, anime=anime).first()

        if favorite:
            # 已收藏，执行移除
            favorite.delete()
            logger.info(f"用户 {request.user.id} 取消收藏动漫 {anime_id}")

            return JsonResponse({
                'success': True,
                'action': 'removed',
                'message': '已从收藏中移除'
            })
        else:
            # 未收藏，添加收藏
            UserFavorite.objects.create(user=request.user, anime=anime)
            logger.info(f"用户 {request.user.id} 添加收藏动漫 {anime_id}")

            return JsonResponse({
                'success': True,
                'action': 'added',
                'message': '已添加到收藏'
            })
    except Exception as e:
        logger.error(f"收藏操作失败: {str(e)}\n{traceback.format_exc()}")
        return JsonResponse({
            'success': False,
            'error': '操作失败，请稍后再试'
        }, status=500)<|MERGE_RESOLUTION|>--- conflicted
+++ resolved
@@ -1,25 +1,28 @@
 # recommendation/views.py
-from django.views.decorators.http import require_GET, require_POST, require_http_methods
 from django.contrib import messages
 from rest_framework.views import APIView
 from rest_framework.response import Response
 from rest_framework.permissions import IsAuthenticated
 from rest_framework import status
 import os
+from anime.models import Anime
+from .models import RecommendationCache, UserRating
+from .engine.recommendation_engine import recommendation_engine
+from django.core.paginator import PageNotAnInteger, EmptyPage
 from django.shortcuts import render, get_object_or_404, redirect
 from django.http import JsonResponse
 from django.contrib.auth.decorators import login_required
-from django.views.decorators.http import require_POST, require_http_methods
+from django.views.decorators.http import require_POST, require_GET
 import json
 import logging
 import traceback
-from anime.models import Anime
-from .models import RecommendationCache, UserRating, UserComment, UserLike, UserFavorite
-from users.models import UserBrowsing
-from django.utils import timezone
-from datetime import timedelta
-from .engine.recommendation_engine import recommendation_engine
-from django.core.paginator import Paginator, PageNotAnInteger, EmptyPage
+from .models import UserInteraction
+from .models import UserComment, UserLike, UserFavorite
+from users.models import Profile, UserBrowsing
+from django.template.loader import render_to_string
+from django.db.models import Q
+from django.contrib.auth.models import User
+
 # 配置日志记录器
 logger = logging.getLogger('django')
 
@@ -462,8 +465,6 @@
             'success': False,
             'error': f'获取点赞分析数据失败: {str(e)}'
         }, status=500)
-
-
 @login_required
 def user_activity_dashboard(request):
     """
@@ -474,14 +475,9 @@
         # 获取用户评分数据
         user_ratings = UserRating.objects.filter(user=request.user).select_related('anime').order_by('-timestamp')[:10]
 
-<<<<<<< HEAD
         # 获取用户评论数据
         user_comments = UserComment.objects.filter(user=request.user).select_related('anime').order_by('-timestamp')[
                         :10]
-=======
-        # 获取用户评论数据 - 修改为仅获取5条记录
-        user_comments = UserComment.objects.filter(user=request.user).select_related('anime').order_by('-timestamp')[:10]
->>>>>>> 33df23e2
 
         # 转换为JSON格式，用于前端渲染
         ratings_data = []
@@ -1956,8 +1952,6 @@
             'success': False,
             'error': f'获取观看趋势数据失败: {str(e)}'
         }, status=500)
-
-
 @login_required
 @require_POST
 def toggle_favorite(request, anime_id):
@@ -1996,4 +1990,567 @@
         return JsonResponse({
             'success': False,
             'error': '操作失败，请稍后再试'
+        }, status=500)
+
+
+# 用户互动页面视图
+@login_required
+def user_interactions(request):
+    """
+    用户互动页面：展示用户之间的互动数据，包括评论回复、点赞等
+    """
+    try:
+        # 获取基本统计
+        interaction_stats = {
+            'total_interactions': UserInteraction.objects.count(),
+            'latest_interactions': UserInteraction.objects.order_by('-timestamp')[:5],
+        }
+
+        context = {
+            'page_title': '用户互动',
+            'interaction_stats': interaction_stats
+        }
+
+        return render(request, 'recommendation/user_interactions.html', context)
+    except Exception as e:
+        logger.error(f"用户互动页面异常: {str(e)}\n{traceback.format_exc()}")
+        return redirect('recommendation:recommendations')
+
+
+# 用户互动网络可视化页面
+@login_required
+def user_interaction_network(request):
+    """
+    用户互动网络可视化页面：展示用户之间的互动关系网络图
+    """
+    try:
+        context = {
+            'page_title': '互动网络',
+        }
+        return render(request, 'recommendation/user_interaction_network.html', context)
+    except Exception as e:
+        logger.error(f"用户互动网络页面异常: {str(e)}\n{traceback.format_exc()}")
+        return redirect('recommendation:user_interactions')
+
+
+# 添加评论回复API
+@login_required
+@require_POST
+def add_comment_reply(request, comment_id):
+    """
+    添加评论回复API：处理用户对评论的回复
+    """
+    try:
+        # 获取父评论
+        parent_comment = get_object_or_404(UserComment, id=comment_id)
+
+        # 解析请求数据
+        data = json.loads(request.body)
+        content = data.get('content', '').strip()
+
+        # 验证内容
+        if not content:
+            return JsonResponse({
+                'success': False,
+                'error': '回复内容不能为空'
+            }, status=400)
+
+        # 创建新回复
+        reply = UserComment.objects.create(
+            user=request.user,
+            anime=parent_comment.anime,
+            content=content,
+            is_reply=True,
+            parent_comment=parent_comment
+        )
+
+        # 更新父评论的回复计数
+        parent_comment.reply_count = UserComment.objects.filter(parent_comment=parent_comment).count()
+        parent_comment.save(update_fields=['reply_count'])
+
+        # 创建互动记录
+        UserInteraction.objects.create(
+            from_user=request.user,
+            to_user=parent_comment.user,
+            interaction_type='reply',
+            comment=reply,
+            strength=1.2  # 回复互动强度较高
+        )
+
+        # 返回成功响应
+        return JsonResponse({
+            'success': True,
+            'reply_id': reply.id,
+            'reply_count': parent_comment.reply_count,
+            'message': '回复已提交'
+        })
+    except Exception as e:
+        logger.error(f"添加评论回复失败: {str(e)}\n{traceback.format_exc()}")
+        return JsonResponse({
+            'success': False,
+            'error': '添加回复失败，请稍后再试'
+        }, status=500)
+
+
+# 获取评论回复API
+@require_GET
+def get_comment_replies(request, comment_id):
+    """
+    获取评论回复API：获取某个评论下的所有回复
+    """
+    try:
+        # 获取父评论
+        parent_comment = get_object_or_404(UserComment, id=comment_id)
+
+        # 获取回复列表
+        replies = UserComment.objects.filter(parent_comment=parent_comment).order_by('timestamp')
+
+        # 为登录用户获取点赞信息
+        user_likes = {}
+        if request.user.is_authenticated:
+            user_likes = {
+                like.comment_id: True for like in UserLike.objects.filter(
+                    user=request.user,
+                    comment__in=replies
+                )
+            }
+
+        # 渲染回复HTML
+        replies_html = ""
+        for reply in replies:
+            # 针对每个回复，判断当前用户是否已点赞
+            user_liked = user_likes.get(reply.id, False)
+
+            # 使用评论模板渲染每条回复
+            reply_html = render_to_string('recommendation/partials/comment.html', {
+                'comment': reply,
+                'user': request.user,
+                'user_liked': user_liked
+            })
+
+            replies_html += reply_html
+
+        return JsonResponse({
+            'success': True,
+            'replies': replies_html,
+            'count': replies.count()
+        })
+    except Exception as e:
+        logger.error(f"获取评论回复失败: {str(e)}\n{traceback.format_exc()}")
+        return JsonResponse({
+            'success': False,
+            'error': '获取回复失败，请稍后再试'
+        }, status=500)
+
+
+# 互动统计可视化API
+@login_required
+def visualization_interaction_stats(request):
+    """
+    互动统计可视化API：提供用户互动类型分布的数据
+    """
+    try:
+        user = request.user
+
+        # 获取用户发出的互动
+        sent_interactions = UserInteraction.objects.filter(from_user=user)
+
+        # 统计各类型互动数量
+        like_count = sent_interactions.filter(interaction_type='like').count()
+        reply_count = sent_interactions.filter(interaction_type='reply').count()
+        mention_count = sent_interactions.filter(interaction_type='mention').count()
+
+        # 构建数据
+        stats = [
+            {
+                'name': '点赞互动',
+                'value': like_count,
+                'color': '#ef4444'  # 红色
+            },
+            {
+                'name': '回复互动',
+                'value': reply_count,
+                'color': '#10b981'  # 绿色
+            },
+            {
+                'name': '提及互动',
+                'value': mention_count,
+                'color': '#3b82f6'  # 蓝色
+            }
+        ]
+
+        return JsonResponse({
+            'success': True,
+            'stats': stats
+        })
+    except Exception as e:
+        logger.error(f"互动统计可视化API错误: {str(e)}\n{traceback.format_exc()}")
+        return JsonResponse({
+            'success': False,
+            'error': f'获取互动统计数据失败: {str(e)}'
+        }, status=500)
+
+
+# 用户关系网络可视化API
+@login_required
+def visualization_user_network(request):
+    """
+    用户关系网络可视化API：提供用户之间互动关系的网络图数据
+    """
+    try:
+        user = request.user
+
+        # 获取与当前用户有互动的所有用户
+        # 包括用户发出的互动和收到的互动
+        interactions = UserInteraction.objects.filter(
+            Q(from_user=user) | Q(to_user=user)
+        ).select_related('from_user', 'to_user')
+
+        if not interactions.exists():
+            return JsonResponse({
+                'success': True,
+                'network': {'nodes': [], 'links': []}
+            })
+
+        # 创建节点和连接
+        nodes = {}
+        links = []
+
+        # 当前用户节点
+        nodes[user.id] = {
+            'id': user.id,
+            'name': user.username,
+            'value': 10,  # 当前用户节点较大
+            'category': 0  # 当前用户类别
+        }
+
+        # 处理所有互动
+        for interaction in interactions:
+            from_id = interaction.from_user.id
+            to_id = interaction.to_user.id
+
+            # 添加发起互动用户节点(如果不是当前用户)
+            if from_id != user.id and from_id not in nodes:
+                nodes[from_id] = {
+                    'id': from_id,
+                    'name': interaction.from_user.username,
+                    'value': 5,  # 其他用户节点较小
+                    'category': 1  # 其他用户类别
+                }
+
+            # 添加接收互动用户节点(如果不是当前用户)
+            if to_id != user.id and to_id not in nodes:
+                nodes[to_id] = {
+                    'id': to_id,
+                    'name': interaction.to_user.username,
+                    'value': 5,
+                    'category': 1
+                }
+
+            # 添加连接
+            # 使用互动类型为连接类型
+            interaction_type = interaction.interaction_type
+            links.append({
+                'source': from_id,
+                'target': to_id,
+                'value': interaction.strength,
+                'type': interaction_type
+            })
+
+        # 构建网络数据
+        network = {
+            'nodes': list(nodes.values()),
+            'links': links
+        }
+
+        return JsonResponse({
+            'success': True,
+            'network': network
+        })
+    except Exception as e:
+        logger.error(f"用户关系网络可视化API错误: {str(e)}\n{traceback.format_exc()}")
+        return JsonResponse({
+            'success': False,
+            'error': f'获取用户网络数据失败: {str(e)}'
+        }, status=500)
+
+
+# 互动时间线可视化API
+@login_required
+def visualization_interaction_timeline(request):
+    """
+    互动时间线可视化API：提供用户互动随时间变化的趋势数据
+    """
+    try:
+        user = request.user
+
+        # 获取过去30天的日期范围
+        end_date = timezone.now().date()
+        start_date = end_date - timedelta(days=29)
+
+        # 创建日期列表
+        date_range = []
+        current_date = start_date
+        while current_date <= end_date:
+            date_range.append(current_date.isoformat())
+            current_date += timedelta(days=1)
+
+        # 初始化结果数据
+        timeline_data = []
+        for date_str in date_range:
+            timeline_data.append({
+                'date': date_str,
+                'likes': 0,
+                'replies': 0,
+                'mentions': 0
+            })
+
+        # 获取指定日期范围内的互动数据
+        interactions = UserInteraction.objects.filter(
+            from_user=user,
+            timestamp__date__gte=start_date,
+            timestamp__date__lte=end_date
+        )
+
+        # 统计每天不同类型的互动次数
+        date_dict = {date_str: i for i, date_str in enumerate(date_range)}
+
+        for interaction in interactions:
+            date_str = interaction.timestamp.date().isoformat()
+            if date_str in date_dict:
+                index = date_dict[date_str]
+                interaction_type = interaction.interaction_type
+
+                if interaction_type == 'like':
+                    timeline_data[index]['likes'] += 1
+                elif interaction_type == 'reply':
+                    timeline_data[index]['replies'] += 1
+                elif interaction_type == 'mention':
+                    timeline_data[index]['mentions'] += 1
+
+        return JsonResponse({
+            'success': True,
+            'timeline': timeline_data
+        })
+    except Exception as e:
+        logger.error(f"互动时间线可视化API错误: {str(e)}\n{traceback.format_exc()}")
+        return JsonResponse({
+            'success': False,
+            'error': f'获取互动时间线数据失败: {str(e)}'
+        }, status=500)
+
+
+# 用户互动摘要API
+@login_required
+def user_interaction_summary(request):
+    """
+    用户互动摘要API：提供用户互动的汇总数据和最近互动
+    """
+    try:
+        user = request.user
+
+        # 获取发出的互动
+        sent_interactions = UserInteraction.objects.filter(from_user=user)
+
+        # 获取收到的互动
+        received_interactions = UserInteraction.objects.filter(to_user=user)
+
+        # 统计点赞互动
+        likes_given = sent_interactions.filter(interaction_type='like').count()
+        likes_received = received_interactions.filter(interaction_type='like').count()
+
+        # 统计回复互动
+        replies_given = sent_interactions.filter(interaction_type='reply').count()
+        replies_received = received_interactions.filter(interaction_type='reply').count()
+
+        # 获取用户影响力
+        profile = user.profile
+        influence_score = profile.influence_score
+
+        # 获取用户最近的互动
+        recent_interactions = UserInteraction.objects.filter(
+            Q(from_user=user) | Q(to_user=user)
+        ).select_related('from_user', 'to_user', 'comment').order_by('-timestamp')[:10]
+
+        # 处理互动数据，添加必要信息
+        interactions_data = []
+        for interaction in recent_interactions:
+            interaction_data = {
+                'id': interaction.id,
+                'type': interaction.interaction_type,
+                'timestamp': interaction.timestamp.isoformat(),
+                'from_user': {
+                    'id': interaction.from_user.id,
+                    'username': interaction.from_user.username,
+                    'avatar': interaction.from_user.profile.avatar.url if interaction.from_user.profile.avatar else None
+                },
+                'to_user': {
+                    'id': interaction.to_user.id,
+                    'username': interaction.to_user.username,
+                    'avatar': interaction.to_user.profile.avatar.url if interaction.to_user.profile.avatar else None
+                }
+            }
+
+            # 添加评论内容信息
+            if interaction.comment:
+                interaction_data['comment_content'] = interaction.comment.content
+                interaction_data['anime_title'] = interaction.comment.anime.title
+                interaction_data['anime_url'] = f'/anime/{interaction.comment.anime.id}/'
+
+            interactions_data.append(interaction_data)
+
+        # 构建响应数据
+        summary = {
+            'likes_given': likes_given,
+            'likes_received': likes_received,
+            'replies_given': replies_given,
+            'replies_received': replies_received,
+            'total_sent': sent_interactions.count(),
+            'total_received': received_interactions.count(),
+            'influence_score': influence_score
+        }
+
+        return JsonResponse({
+            'success': True,
+            'summary': summary,
+            'interactions': interactions_data
+        })
+    except Exception as e:
+        logger.error(f"用户互动摘要API错误: {str(e)}\n{traceback.format_exc()}")
+        return JsonResponse({
+            'success': False,
+            'error': f'获取互动摘要数据失败: {str(e)}'
+        }, status=500)
+
+
+# 获取最近互动API
+@login_required
+def recent_interactions(request):
+    """
+    获取最近互动API：提供系统中最近的用户互动数据
+    """
+    try:
+        # 获取最近的50条互动记录
+        interactions = UserInteraction.objects.select_related(
+            'from_user', 'to_user', 'comment', 'comment__anime'
+        ).order_by('-timestamp')[:50]
+
+        # 处理互动数据
+        interactions_data = []
+        for interaction in interactions:
+            # 基本互动信息
+            interaction_data = {
+                'id': interaction.id,
+                'type': interaction.interaction_type,
+                'timestamp': interaction.timestamp.isoformat(),
+                'from_user': {
+                    'id': interaction.from_user.id,
+                    'username': interaction.from_user.username,
+                    'avatar': interaction.from_user.profile.avatar.url if interaction.from_user.profile.avatar else None
+                },
+                'to_user': {
+                    'id': interaction.to_user.id,
+                    'username': interaction.to_user.username,
+                    'avatar': interaction.to_user.profile.avatar.url if interaction.to_user.profile.avatar else None
+                }
+            }
+
+            # 添加评论和动漫信息
+            if interaction.comment:
+                interaction_data['comment_content'] = interaction.comment.content[:100] + '...' if len(
+                    interaction.comment.content) > 100 else interaction.comment.content
+
+                if interaction.comment.anime:
+                    interaction_data['anime_title'] = interaction.comment.anime.title
+                    interaction_data['anime_url'] = f'/anime/{interaction.comment.anime.id}/'
+
+            interactions_data.append(interaction_data)
+
+        return JsonResponse({
+            'success': True,
+            'interactions': interactions_data
+        })
+    except Exception as e:
+        logger.error(f"获取最近互动API错误: {str(e)}\n{traceback.format_exc()}")
+        return JsonResponse({
+            'success': False,
+            'error': f'获取最近互动数据失败: {str(e)}'
+        }, status=500)
+
+
+# 获取最活跃互动用户API
+@login_required
+def top_interactive_users(request):
+    """
+    获取最活跃互动用户API：提供系统中最活跃的用户数据
+    """
+    try:
+        # 获取拥有最多互动(发出+接收)的用户
+        top_users_data = {}
+
+        # 统计发出的互动
+        sent_interactions = UserInteraction.objects.values('from_user').annotate(
+            sent_count=Count('id')
+        ).order_by('-sent_count')[:20]
+
+        for item in sent_interactions:
+            user_id = item['from_user']
+            if user_id not in top_users_data:
+                top_users_data[user_id] = {'sent': 0, 'received': 0}
+            top_users_data[user_id]['sent'] = item['sent_count']
+
+        # 统计收到的互动
+        received_interactions = UserInteraction.objects.values('to_user').annotate(
+            received_count=Count('id')
+        ).order_by('-received_count')[:20]
+
+        for item in received_interactions:
+            user_id = item['to_user']
+            if user_id not in top_users_data:
+                top_users_data[user_id] = {'sent': 0, 'received': 0}
+            top_users_data[user_id]['received'] = item['received_count']
+
+        # 计算总互动数并排序
+        user_ids = []
+        for user_id, counts in top_users_data.items():
+            total = counts['sent'] + counts['received']
+            user_ids.append((user_id, total))
+
+        # 取前20名
+        top_user_ids = [uid for uid, _ in sorted(user_ids, key=lambda x: x[1], reverse=True)[:20]]
+
+        # 获取用户详细信息
+        users_info = []
+        user_objects = User.objects.filter(id__in=top_user_ids).select_related('profile')
+
+        for user in user_objects:
+            # 获取用户的统计数据
+            profile = user.profile
+
+            user_info = {
+                'id': user.id,
+                'username': user.username,
+                'avatar': user.profile.avatar.url if user.profile.avatar else None,
+                'influence_score': profile.influence_score,
+                'social_activity_score': profile.social_activity_score,
+                'comment_count': profile.comment_count,
+                'replies_count': profile.replies_count,
+                'likes_received_count': profile.likes_received_count,
+                'likes_given_count': profile.likes_given_count
+            }
+
+            users_info.append(user_info)
+
+        # 根据影响力和活跃度重新排序
+        users_info.sort(key=lambda x: (x['influence_score'] + x['social_activity_score']), reverse=True)
+
+        return JsonResponse({
+            'success': True,
+            'users': users_info
+        })
+    except Exception as e:
+        logger.error(f"获取最活跃互动用户API错误: {str(e)}\n{traceback.format_exc()}")
+        return JsonResponse({
+            'success': False,
+            'error': f'获取活跃用户数据失败: {str(e)}'
         }, status=500)