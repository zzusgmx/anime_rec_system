from django.contrib import admin

# Register your models here.
<<<<<<< HEAD

# users/admin.py
from django.contrib import admin
from .models import Profile, UserBrowsing, UserPreference


@admin.register(Profile)
class ProfileAdmin(admin.ModelAdmin):
    list_display = ('user', 'gender', 'birth_date', 'rating_count', 'comment_count')
    search_fields = ('user__username', 'user__email', 'bio')
    list_filter = ('gender',)
    readonly_fields = ('rating_count', 'comment_count')


@admin.register(UserBrowsing)
class UserBrowsingAdmin(admin.ModelAdmin):
    list_display = ('user', 'anime', 'browse_count', 'last_browsed')
    search_fields = ('user__username', 'anime__title')
    list_filter = ('last_browsed',)


@admin.register(UserPreference)
class UserPreferenceAdmin(admin.ModelAdmin):
    list_display = ('user', 'anime', 'preference_value', 'last_updated')
    search_fields = ('user__username', 'anime__title')
    list_filter = ('last_updated',)
    readonly_fields = ('preference_value',)
=======
>>>>>>> d1322bd2ac3da5307a056d58f203a84a82102da1<|MERGE_RESOLUTION|>--- conflicted
+++ resolved
@@ -1,7 +1,6 @@
 from django.contrib import admin
 
 # Register your models here.
-<<<<<<< HEAD
 
 # users/admin.py
 from django.contrib import admin
@@ -28,6 +27,4 @@
     list_display = ('user', 'anime', 'preference_value', 'last_updated')
     search_fields = ('user__username', 'anime__title')
     list_filter = ('last_updated',)
-    readonly_fields = ('preference_value',)
-=======
->>>>>>> d1322bd2ac3da5307a056d58f203a84a82102da1+    readonly_fields = ('preference_value',)