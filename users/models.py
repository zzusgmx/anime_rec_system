--- conflicted
+++ resolved
@@ -1,5 +1,5 @@
 from django.db import models
-<<<<<<< HEAD
+
 from django.contrib.auth.models import User
 from django.db.models.signals import post_save
 from django.dispatch import receiver
@@ -111,7 +111,4 @@
         """
         # 占位方法，实际实现将在信号或管理命令中完成
         pass
-=======
 
-# Create your models here.
->>>>>>> d1322bd2ac3da5307a056d58f203a84a82102da1